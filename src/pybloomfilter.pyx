--- conflicted
+++ resolved
@@ -1,10 +1,6 @@
 # cython: language_level=3
 
-<<<<<<< HEAD
-VERSION = (0, 5, 5)
-=======
-VERSION = (0, 5, 4)
->>>>>>> ceb42b21
+VERSION = (0, 5, 6)
 AUTHOR = "Michael Axiak"
 
 __VERSION__ = VERSION
@@ -382,11 +378,7 @@
             key.shash = item
             key.nhash = len(item)
         elif isinstance(item_, bytes):
-<<<<<<< HEAD
             item = item_
-=======
-            item = item_.encode()
->>>>>>> ceb42b21
             key.shash = item
             key.nhash = len(item)
         else:
@@ -442,11 +434,7 @@
             key.shash = item
             key.nhash = len(item)
         elif isinstance(item_, bytes):
-<<<<<<< HEAD
             item = item_
-=======
-            item = item_.encode()
->>>>>>> ceb42b21
             key.shash = item
             key.nhash = len(item)
         else:
