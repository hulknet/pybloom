--- conflicted
+++ resolved
@@ -356,7 +356,6 @@
         # Should be identical as data was hashed into the same locations
         assert bf1_ba ^ bf2_ba == 0
 
-<<<<<<< HEAD
     def test_add_contains(self):
         values = [
             '',
@@ -372,7 +371,7 @@
             bf = pybloomfilter.BloomFilter(1000, 0.1)
             bf.add(value)
             assert value in bf
-=======
+
     def test_bit_count(self):
         bf0 = pybloomfilter.BloomFilter(100, 0.1)
         bf1 = pybloomfilter.BloomFilter(100, 0.1)
@@ -400,7 +399,6 @@
         assert len(union_bf) == 29  # approximate size
         intersection = len(bf1) + len(bf2) - len(union_bf)
         assert intersection == 11  # approximate size
->>>>>>> de75a88b
 
 
 def suite():
